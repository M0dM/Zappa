--- conflicted
+++ resolved
@@ -1952,13 +1952,9 @@
                             load_credentials=self.load_credentials,
                             desired_role_name=desired_role_name,
                             runtime=self.runtime,
-<<<<<<< HEAD
-                            endpoint_urls=self.stage_config.get('aws_endpoint_urls',{})
-=======
                             tags=self.tags,
                             endpoint_urls=self.stage_config.get('aws_endpoint_urls',{}),
                             xray_tracing=self.xray_tracing
->>>>>>> 99662c3a
                         )
 
         for setting in CUSTOM_SETTINGS:
