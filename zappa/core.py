--- conflicted
+++ resolved
@@ -284,11 +284,7 @@
         self.runtime = runtime
 
         if self.runtime == 'python3.6':
-<<<<<<< HEAD
-            self.manylinux_wheel_file_suffix = 'cp36m-manylinux1_x86_64.whl'
-=======
             self.manylinux_suffix_start = 'cp36m'
->>>>>>> 26215233
         elif self.runtime == 'python3.7':
             self.manylinux_suffix_start = 'cp37m'
         else:
