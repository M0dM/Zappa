from __future__ import print_function

import glob
from setuptools import find_packages

import boto3
import botocore
import json
import logging
import os
import random
import requests
import shutil
import string
import subprocess
import tarfile
import tempfile
import time
import troposphere
import troposphere.apigateway
import zipfile

from distutils.dir_util import copy_tree

from botocore.exceptions import ClientError
from io import BytesIO
from lambda_packages import lambda_packages
from tqdm import tqdm

# Zappa imports
from util import copytree, add_event_source, remove_event_source

logging.basicConfig(format='%(levelname)s:%(message)s')
logger = logging.getLogger(__name__)
logger.setLevel(logging.INFO)


##
# Policies And Template Mappings
##

POST_TEMPLATE_MAPPING = """#set($rawPostData = $input.path("$"))
{
  "body" : "$util.base64Encode($input.body)",
  "headers": {
    #foreach($header in $input.params().header.keySet())
    "$header": "$util.escapeJavaScript($input.params().header.get($header))" #if($foreach.hasNext),#end

    #end
  },
  "method": "$context.httpMethod",
  "params": {
    #foreach($param in $input.params().path.keySet())
    "$param": "$util.escapeJavaScript($input.params().path.get($param))" #if($foreach.hasNext),#end

    #end
  },
  "query": {
    #foreach($queryParam in $input.params().querystring.keySet())
    "$queryParam": "$util.escapeJavaScript($input.params().querystring.get($queryParam))" #if($foreach.hasNext),#end

    #end
  }
}"""

FORM_ENCODED_TEMPLATE_MAPPING = """
{
  "body" : "$util.base64Encode($input.body)",
  "headers": {
    #foreach($header in $input.params().header.keySet())
    "$header": "$util.escapeJavaScript($input.params().header.get($header))" #if($foreach.hasNext),#end

    #end
  },
  "method": "$context.httpMethod",
  "params": {
    #foreach($param in $input.params().path.keySet())
    "$param": "$util.escapeJavaScript($input.params().path.get($param))" #if($foreach.hasNext),#end

    #end
  },
  "query": {
    #foreach($queryParam in $input.params().querystring.keySet())
    "$queryParam": "$util.escapeJavaScript($input.params().querystring.get($queryParam))" #if($foreach.hasNext),#end

    #end
  }
}"""

ASSUME_POLICY = """{
  "Version": "2012-10-17",
  "Statement": [
    {
      "Sid": "",
      "Effect": "Allow",
      "Principal": {
        "Service": [
          "apigateway.amazonaws.com",
          "lambda.amazonaws.com",
          "events.amazonaws.com"
        ]
      },
      "Action": "sts:AssumeRole"
    }
  ]
}"""

ATTACH_POLICY = """{
    "Version": "2012-10-17",
    "Statement": [
        {
            "Effect": "Allow",
            "Action": [
                "logs:*"
            ],
            "Resource": "arn:aws:logs:*:*:*"
        },
        {
            "Effect": "Allow",
            "Action": [
                "lambda:InvokeFunction"
            ],
            "Resource": [
                "*"
            ]
        },
        {
            "Effect": "Allow",
            "Action": [
                "ec2:AttachNetworkInterface",
                "ec2:CreateNetworkInterface",
                "ec2:DeleteNetworkInterface",
                "ec2:DescribeInstances",
                "ec2:DescribeNetworkInterfaces",
                "ec2:DetachNetworkInterface",
                "ec2:ModifyNetworkInterfaceAttribute",
                "ec2:ResetNetworkInterfaceAttribute"
            ],
            "Resource": "*"
        },
        {
            "Effect": "Allow",
            "Action": [
                "s3:*"
            ],
            "Resource": "arn:aws:s3:::*"
        },
        {
            "Effect": "Allow",
            "Action": [
                "kinesis:*"
            ],
            "Resource": "arn:aws:kinesis:*:*:*"
        },
        {
            "Effect": "Allow",
            "Action": [
                "sns:*"
            ],
            "Resource": "arn:aws:sns:*:*:*"
        },
        {
            "Effect": "Allow",
            "Action": [
                "sqs:*"
            ],
            "Resource": "arn:aws:sqs:*:*:*"
        },
        {
            "Effect": "Allow",
            "Action": [
                "dynamodb:*"
            ],
            "Resource": "arn:aws:dynamodb:*:*:*"
        },
        {
            "Effect": "Allow",
            "Action": [
                "route53:*"
            ],
            "Resource": "*"
        }
    ]
}"""

RESPONSE_TEMPLATE = """#set($inputRoot = $input.path('$'))\n$inputRoot.Content"""
ERROR_RESPONSE_TEMPLATE = """#set($_body = $util.parseJson($input.path('$.errorMessage'))['content'])\n$util.base64Decode($_body)"""
REDIRECT_RESPONSE_TEMPLATE = ""

# Latest list: https://docs.aws.amazon.com/general/latest/gr/rande.html#apigateway_region
API_GATEWAY_REGIONS = ['us-east-1', 'us-east-2', 'us-west-2', 'eu-central-1', 'eu-west-1', 'ap-northeast-1',
                       'ap-northeast-2', 'ap-southeast-1', 'ap-southeast-2']
# Latest list: https://docs.aws.amazon.com/general/latest/gr/rande.html#lambda_region
LAMBDA_REGIONS = ['us-east-1', 'us-east-2', 'us-west-2', 'eu-central-1', 'eu-west-1', 'ap-northeast-1',
                  'ap-northeast-2', 'ap-southeast-1', 'ap-southeast-2']

ZIP_EXCLUDES = [
    '*.exe', '*.DS_Store', '*.Python', '*.git', '.git/*', '*.zip', '*.tar.gz',
    '*.hg', '*.egg-info', 'pip', 'docutils*', 'setuputils*'
]

##
# Classes
##


class Zappa(object):
    """
    Zappa!

    Makes it easy to run Python web applications on AWS Lambda/API Gateway.

    """

    ##
    # Configurables
    ##

    http_methods = [
        'ANY'
    ]
    parameter_depth = 8
    integration_response_codes = [200, 201, 301, 400, 401, 403, 404, 405, 500]
    integration_content_types = [
        'text/html',
    ]
    method_response_codes = [200, 201, 301, 400, 401, 403, 404, 405, 500]
    method_content_types = [
        'text/html',
    ]
    method_header_types = [
        'Content-Type',
        'Location',
        'Status',
        'X-Frame-Options',
        'Set-Cookie'
    ]

    role_name = "ZappaLambdaExecution"
    assume_policy = ASSUME_POLICY
    attach_policy = ATTACH_POLICY
    cloudwatch_log_levels = ['OFF', 'ERROR', 'INFO']

    ##
    # Credentials
    ##

    boto_session = None
    credentials_arn = None

    def __init__(self, boto_session=None, profile_name=None, aws_region=None, load_credentials=True):
        # Set aws_region to None to use the system's region instead
        if aws_region is None:
            # https://github.com/Miserlou/Zappa/issues/413
            self.aws_region = boto3.Session().region_name
            logger.debug("Set region from boto: %s", self.aws_region)
        else:
            self.aws_region = aws_region

        # Some common invokations, such as DB migrations,
        # can take longer than the default.

        # Note that this is set to 300s, but if connected to
        # APIGW, Lambda will max out at 30s.
        # Related: https://github.com/Miserlou/Zappa/issues/205
        long_config_dict = {
            'region_name': aws_region,
            'connect_timeout': 5,
            'read_timeout': 300
        }
        long_config = botocore.client.Config(**long_config_dict)

        if load_credentials:
            self.load_credentials(boto_session, profile_name)

        self.s3_client = self.boto_session.client('s3')
        self.lambda_client = self.boto_session.client('lambda', config=long_config)
        self.events_client = self.boto_session.client('events')
        self.apigateway_client = self.boto_session.client('apigateway')
        self.logs_client = self.boto_session.client('logs')
        self.iam_client = self.boto_session.client('iam')
        self.iam = self.boto_session.resource('iam')
        self.cloudwatch = self.boto_session.client('cloudwatch')
        self.route53 = self.boto_session.client('route53')
        self.cf_client = self.boto_session.client('cloudformation')
        self.cf_template = troposphere.Template()
        self.cf_api_resources = []
        self.cf_parameters = {}


    def cache_param(self, value):
        '''Returns a troposphere Ref to a value cached as a parameter.'''

        if value not in self.cf_parameters:
            keyname = chr(ord('A') + len(self.cf_parameters))
            param = self.cf_template.add_parameter(troposphere.Parameter(
                keyname, Type="String", Default=value
            ))

            self.cf_parameters[value] = param

        return troposphere.Ref(self.cf_parameters[value])

    ##
    # Packaging
    ##
    def copy_editable_packages(self, egg_links, temp_package_path):
        for egg_link in egg_links:
            with open(egg_link) as df:
                egg_path = df.read().decode('utf-8').splitlines()[0].strip()
                pkgs = set([x.split(".")[0] for x in find_packages(egg_path, exclude=['test', 'tests'])])
                for pkg in pkgs:
                    copytree(os.path.join(egg_path, pkg), os.path.join(temp_package_path, pkg), symlinks=False)

        if temp_package_path:
            # now remove any egg-links as they will cause issues if they still exist
            for link in glob.glob(os.path.join(temp_package_path, "*.egg-link")):
                os.remove(link)

    def create_lambda_zip(self, prefix='lambda_package', handler_file=None,
                          minify=True, exclude=None, use_precompiled_packages=True, include=None, venv=None):
        """
        Create a Lambda-ready zip file of the current virtualenvironment and working directory.

        Returns path to that file.

        """
        import pip

        if not venv:
            if 'VIRTUAL_ENV' in os.environ:
                venv = os.environ['VIRTUAL_ENV']
            elif os.path.exists('.python-version'):  # pragma: no cover
                logger.debug("Pyenv's local virtualenv detected.")
                try:
                    subprocess.check_output('pyenv', stderr=subprocess.STDOUT)
                except OSError:
                    print("This directory seems to have pyenv's local venv"
                          "but pyenv executable was not found.")
                with open('.python-version', 'r') as f:
                    env_name = f.read()[:-1]
                    logger.debug('env name = {}'.format(env_name))
                bin_path = subprocess.check_output(['pyenv', 'which', 'python']).decode('utf-8')
                venv = bin_path[:bin_path.rfind(env_name)] + env_name
                logger.debug('env path = {}'.format(venv))
            else:  # pragma: no cover
                print("Zappa requires an active virtual environment.")
                quit()

        cwd = os.getcwd()
        zip_fname = prefix + '-' + str(int(time.time())) + '.zip'
        zip_path = os.path.join(cwd, zip_fname)

        # Files that should be excluded from the zip
        if exclude is None:
            exclude = list()

        # Exclude the zip itself
        exclude.append(zip_path)

        def splitpath(path):
            parts = []
            (path, tail) = os.path.split(path)
            while path and tail:
                parts.append(tail)
                (path, tail) = os.path.split(path)
            parts.append(os.path.join(path, tail))
            return map(os.path.normpath, parts)[::-1]
        split_venv = splitpath(venv)
        split_cwd = splitpath(cwd)

        # Ideally this should be avoided automatically,
        # but this serves as an okay stop-gap measure.
        if split_venv[-1] == split_cwd[-1]:  # pragma: no cover
            print(
                "Warning! Your project and virtualenv have the same name! You may want "
                "to re-create your venv with a new name, or explicitly define a "
                "'project_name', as this may cause errors."
            )

        # First, do the project..
        temp_project_path = os.path.join(tempfile.gettempdir(), str(int(time.time())))

        if minify:
            excludes = ZIP_EXCLUDES + exclude + [split_venv[-1]]
            copytree(cwd, temp_project_path, symlinks=False, ignore=shutil.ignore_patterns(*excludes))
        else:
            copytree(cwd, temp_project_path, symlinks=False)

        # Then, do the site-packages..
        egg_links = []
        temp_package_path = os.path.join(tempfile.gettempdir(), str(int(time.time() + 1)))
        if os.sys.platform == 'win32':
            site_packages = os.path.join(venv, 'Lib', 'site-packages')
        else:
            site_packages = os.path.join(venv, 'lib', 'python2.7', 'site-packages')
        egg_links.extend(glob.glob(os.path.join(site_packages, '*.egg-link')))

        if minify:
            excludes = ZIP_EXCLUDES + exclude
            copytree(site_packages, temp_package_path, symlinks=False, ignore=shutil.ignore_patterns(*excludes))

        else:
            copytree(site_packages, temp_package_path, symlinks=False)

        # We may have 64-bin specific packages too.
        site_packages_64 = os.path.join(venv, 'lib64', 'python2.7', 'site-packages')
        if os.path.exists(site_packages_64):
            egg_links.extend(glob.glob(os.path.join(site_packages_64, '*.egg-link')))
            if minify:
                excludes = ZIP_EXCLUDES + exclude
                copytree(site_packages_64, temp_package_path, symlinks=False, ignore=shutil.ignore_patterns(*excludes))
            else:
                copytree(site_packages_64, temp_package_path, symlinks=False)

        if egg_links:
            self.copy_editable_packages(egg_links, temp_package_path)

        copy_tree(temp_package_path, temp_project_path, update=True)

        # Then the pre-compiled packages..
        if use_precompiled_packages:
            print("Downloading and installing dependencies..")
            installed_packages_name_set = [package.project_name.lower() for package in
                                           pip.get_installed_distributions()]

            # First try to use manylinux packages from PyPi..
            # Related: https://github.com/Miserlou/Zappa/issues/398
            progress = tqdm(total=len(installed_packages_name_set), unit_scale=False, unit='pkg')
            try:
                for installed_package_name in installed_packages_name_set:
                    wheel_url = self.get_manylinux_wheel(installed_package_name)
                    if wheel_url:
                        resp = requests.get(wheel_url, timeout=2, stream=True)
                        resp.raw.decode_content = True
                        zipresp = resp.raw
                        with zipfile.ZipFile(BytesIO(zipresp.read())) as zfile:
                            zfile.extractall(temp_package_path)
                    progress.update()
            except Exception:
                pass # XXX - What should we do here?
            progress.close()

            # ..then, do lambda-packages.
            for name, details in lambda_packages.items():
                if name.lower() in installed_packages_name_set:
                    tar = tarfile.open(details['path'], mode="r:gz")
                    for member in tar.getmembers():
                        # If we can, trash the local version.
                        if member.isdir():
                            shutil.rmtree(os.path.join(temp_project_path, member.name), ignore_errors=True)
                            continue

                        tar.extract(member, temp_project_path)

        # If a handler_file is supplied, copy that to the root of the package,
        # because that's where AWS Lambda looks for it. It can't be inside a package.
        if handler_file:
            filename = handler_file.split(os.sep)[-1]
            shutil.copy(handler_file, os.path.join(temp_project_path, filename))

        # Then zip it all up..
        print("Packaging project as zip..")
        try:
            # import zlib
            compression_method = zipfile.ZIP_DEFLATED
        except ImportError:  # pragma: no cover
            compression_method = zipfile.ZIP_STORED

        zipf = zipfile.ZipFile(zip_path, 'w', compression_method)
        for root, dirs, files in os.walk(temp_project_path):

            for filename in files:

                # Skip .pyc files for Django migrations
                # https://github.com/Miserlou/Zappa/issues/436
                # https://github.com/Miserlou/Zappa/issues/464
                if filename[-4:] == '.pyc' and root[-10:] == 'migrations':
                    continue

                # If there is a .pyc file in this package,
                # we can skip the python source code as we'll just
                # use the compiled bytecode anyway..
                if filename[-3:] == '.py' and root[-10:] != 'migrations':
                    abs_filname = os.path.join(root, filename)
                    abs_pyc_filename = abs_filname + 'c'
                    if os.path.isfile(abs_pyc_filename):

                        # but only if the pyc is older than the py,
                        # otherwise we'll deploy outdated code!
                        py_time = os.stat(abs_filname).st_mtime
                        pyc_time = os.stat(abs_pyc_filename).st_mtime

                        if pyc_time > py_time:
                            continue

                zipf.write(os.path.join(root, filename), os.path.join(root.replace(temp_project_path, ''), filename))

            if '__init__.py' not in files:
                tmp_init = os.path.join(temp_project_path, '__init__.py')
                open(tmp_init, 'a').close()
                zipf.write(tmp_init,
                           os.path.join(root.replace(temp_project_path, ''),
                                        os.path.join(root.replace(temp_project_path, ''), '__init__.py')))

        # And, we're done!
        zipf.close()

        # Trash the temp directory
        shutil.rmtree(temp_project_path)
        shutil.rmtree(temp_package_path)

        # Warn if this is too large for Lambda.
        file_stats = os.stat(zip_path)
        if file_stats.st_size > 52428800:  # pragma: no cover
            print("\n\nWarning: Application zip package is likely to be too large for AWS Lambda.\n\n")

        return zip_fname

    def get_manylinux_wheel(self, package):
        """
        For a given package name, returns a link to the download URL,
        else returns None.

        Related: https://github.com/Miserlou/Zappa/issues/398
        Examples here: https://gist.github.com/perrygeo/9545f94eaddec18a65fd7b56880adbae
        """
        url = 'https://pypi.python.org/pypi/{}/json'.format(package)
        try:
            res = requests.get(url, timeout=1.5)
            data = res.json()
            version = data['info']['version']
            for f in data['releases'][version]:
                if f['filename'].endswith('cp27mu-manylinux1_x86_64.whl'):
                    return f['url']
        except Exception, e: # pragma: no cover
            return None
        return None

    ##
    # S3
    ##

    def upload_to_s3(self, source_path, bucket_name):
        r"""
        Given a file, upload it to S3.
        Credentials should be stored in environment variables or ~/.aws/credentials (%USERPROFILE%\.aws\credentials on Windows).

        Returns True on success, false on failure.

        """
        try:
            self.s3_client.head_bucket(Bucket=bucket_name)
        except botocore.exceptions.ClientError:
            # This is really stupid S3 quirk. Technically, us-east-1 one has no S3,
            # it's actually "US Standard", or something.
            # More here: https://github.com/boto/boto3/issues/125
            if self.aws_region == 'us-east-1':
                self.s3_client.create_bucket(
                    Bucket=bucket_name,
                )
            else:
                self.s3_client.create_bucket(
                    Bucket=bucket_name,
                    CreateBucketConfiguration={'LocationConstraint': self.aws_region},
                )

        if not os.path.isfile(source_path) or os.stat(source_path).st_size == 0:
            print("Problem with source file {}".format(source_path))
            return False

        dest_path = os.path.split(source_path)[1]
        try:
            source_size = os.stat(source_path).st_size
            print("Uploading {0} ({1})..".format(dest_path, self.human_size(source_size)))
            progress = tqdm(total=float(os.path.getsize(source_path)), unit_scale=True, unit='B')

            # Attempt to upload to S3 using the S3 meta client with the progress bar.
            # If we're unable to do that, try one more time using a session client,
            # which cannot use the progress bar.
            # Related: https://github.com/boto/boto3/issues/611
            try:
                self.s3_client.upload_file(
                    source_path, bucket_name, dest_path,
                    Callback=progress.update
                )
            except Exception as e:  # pragma: no cover
                self.s3_client.upload_file(source_path, bucket_name, dest_path)

            progress.close()
        except (KeyboardInterrupt, SystemExit):  # pragma: no cover
            raise
        except Exception as e:  # pragma: no cover
            print(e)
            return False
        return True

    def remove_from_s3(self, file_name, bucket_name):
        """
        Given a file name and a bucket, remove it from S3.

        There's no reason to keep the file hosted on S3 once its been made into a Lambda function, so we can delete it from S3.

        Returns True on success, False on failure.

        """
        try:
            self.s3_client.head_bucket(Bucket=bucket_name)
        except botocore.exceptions.ClientError as e:  # pragma: no cover
            # If a client error is thrown, then check that it was a 404 error.
            # If it was a 404 error, then the bucket does not exist.
            error_code = int(e.response['Error']['Code'])
            if error_code == 404:
                return False

        try:
            self.s3_client.delete_object(Bucket=bucket_name, Key=file_name)
            return True
        except botocore.exceptions.ClientError:  # pragma: no cover
            return False

    ##
    # Lambda
    ##

    def create_lambda_function(self, bucket, s3_key, function_name, handler, description="Zappa Deployment",
                               timeout=30, memory_size=512, publish=True, vpc_config=None):
        """
        Given a bucket and key of a valid Lambda-zip, a function name and a handler, register that Lambda function.
        """
        if not vpc_config:
            vpc_config = {}
        if not self.credentials_arn:
            self.get_credentials_arn()

        response = self.lambda_client.create_function(
            FunctionName=function_name,
            Runtime='python2.7',
            Role=self.credentials_arn,
            Handler=handler,
            Code={
                'S3Bucket': bucket,
                'S3Key': s3_key,
            },
            Description=description,
            Timeout=timeout,
            MemorySize=memory_size,
            Publish=publish,
            VpcConfig=vpc_config
        )

        return response['FunctionArn']

    def update_lambda_function(self, bucket, s3_key, function_name, publish=True):
        """
        Given a bucket and key of a valid Lambda-zip, a function name and a handler, update that Lambda function's code.
        """
        print("Updating Lambda function code..")

        response = self.lambda_client.update_function_code(
            FunctionName=function_name,
            S3Bucket=bucket,
            S3Key=s3_key,
            Publish=publish
        )

        return response['FunctionArn']

    def update_lambda_configuration(self, lambda_arn, function_name, handler, description="Zappa Deployment",
                                    timeout=30, memory_size=512, publish=True, vpc_config=None):
        """
        Given an existing function ARN, update the configuration variables.
        """
        print("Updating Lambda function configuration..")

        if not vpc_config:
            vpc_config = {}
        if not self.credentials_arn:
            self.get_credentials_arn()

        response = self.lambda_client.update_function_configuration(
            FunctionName=function_name,
            Runtime='python2.7',
            Role=self.credentials_arn,
            Handler=handler,
            Description=description,
            Timeout=timeout,
            MemorySize=memory_size,
            VpcConfig=vpc_config
        )

        return response['FunctionArn']

    def invoke_lambda_function(self, function_name, payload, invocation_type='Event', log_type='Tail',
                               client_context=None, qualifier=None):
        """
        Directly invoke a named Lambda function with a payload.
        Returns the response.
        """
        return self.lambda_client.invoke(
            FunctionName=function_name,
            InvocationType=invocation_type,
            LogType=log_type,
            Payload=payload
        )

    def rollback_lambda_function_version(self, function_name, versions_back=1, publish=True):
        """
        Rollback the lambda function code 'versions_back' number of revisions.

        Returns the Function ARN.
        """
        response = self.lambda_client.list_versions_by_function(FunctionName=function_name)

        # Take into account $LATEST
        if len(response['Versions']) < versions_back + 1:
            print("We do not have {} revisions. Aborting".format(str(versions_back)))
            return False

        revisions = [int(revision['Version']) for revision in response['Versions'] if revision['Version'] != '$LATEST']
        revisions.sort(reverse=True)

        response = self.lambda_client.get_function(FunctionName='function:{}:{}'.format(function_name, revisions[versions_back]))
        response = requests.get(response['Code']['Location'])

        if response.status_code != 200:
            print("Failed to get version {} of {} code".format(versions_back, function_name))
            return False

        response = self.lambda_client.update_function_code(FunctionName=function_name, ZipFile=response.content, Publish=publish)  # pragma: no cover

        return response['FunctionArn']

    def get_lambda_function_versions(self, function_name):
        """
        Simply returns the versions available for a Lambda function, given a function name.

        """
        try:
            response = self.lambda_client.list_versions_by_function(FunctionName=function_name)
            return response.get('Versions', [])
        except Exception:
            return []

    def delete_lambda_function(self, function_name):
        """
        Given a function name, delete it from AWS Lambda.

        Returns the response.

        """
        print("Deleting Lambda function..")

        return self.lambda_client.delete_function(
            FunctionName=function_name,
        )

    ##
    # API Gateway
    ##

    def create_api_gateway_routes(self, lambda_arn, api_name=None, api_key_required=False,
                                  integration_content_type_aliases=None, authorization_type='NONE', authorizer=None, cors_options=None):
        """
        Create the API Gateway for this Zappa deployment.

        Returns the new RestAPI CF resource.
        """

        restapi = troposphere.apigateway.RestApi('Api')
        restapi.Name = api_name or lambda_arn.split(':')[-1]
        restapi.Description = 'Created automatically by Zappa.'
        self.cf_template.add_resource(restapi)

        root_id = troposphere.GetAtt(restapi, 'RootResourceId')
        invocations_uri = 'arn:aws:apigateway:' + self.boto_session.region_name + ':lambda:path/2015-03-31/functions/' + lambda_arn + '/invocations'

        ##
        # The Resources
        ##
        authorizer_resource = None
        if authorizer:
            authorizer_lambda_arn = authorizer.get('arn', lambda_arn)
            lambda_uri = 'arn:aws:apigateway:' + self.boto_session.region_name + ':lambda:path/2015-03-31/functions/' + authorizer_lambda_arn + '/invocations'

            authorizer_resource = self.create_authorizer(restapi,
                                                         lambda_uri,
                                                         "method.request.header." + authorizer.get('token_header', 'Authorization'),
                                                         authorizer.get('result_ttl', 300),
                                                         authorizer.get('validation_expression', None))

        self.create_and_setup_methods(restapi, root_id, api_key_required, invocations_uri,
                                      integration_content_type_aliases, authorization_type, authorizer_resource, 0)

        if cors_options is not None:
            self.create_and_setup_cors(restapi, root_id, invocations_uri, 0, cors_options)

        resource = troposphere.apigateway.Resource('ResourceAnyPathSlashed')
        self.cf_api_resources.append(resource.title)
        resource.RestApiId = troposphere.Ref(restapi)
        resource.ParentId = root_id
        resource.PathPart = "{proxy+}"
        self.cf_template.add_resource(resource)

        self.create_and_setup_methods(restapi, resource, api_key_required, invocations_uri,
                                      integration_content_type_aliases, authorization_type, authorizer_resource, 1)  # pragma: no cover

        if cors_options is not None:
            self.create_and_setup_cors(restapi, resource, invocations_uri, 1, cors_options)  # pragma: no cover
        return restapi

    def create_authorizer(self, restapi, uri, identity_source, authorizer_result_ttl, identity_validation_expression):
        """
        Create Authorizer for API gateway
        """
        if not self.credentials_arn:
            self.get_credentials_arn()

        authorizer_resource = troposphere.apigateway.Authorizer("Authorizer")
        authorizer_resource.RestApiId = troposphere.Ref(restapi)
        authorizer_resource.Name = "ZappaAuthorizer"
        authorizer_resource.Type = 'TOKEN'
        authorizer_resource.AuthorizerResultTtlInSeconds = authorizer_result_ttl
        authorizer_resource.AuthorizerUri = uri
        authorizer_resource.IdentitySource = identity_source
        authorizer_resource.AuthorizerCredentials = self.credentials_arn
        if identity_validation_expression:
            authorizer_resource.IdentityValidationExpression = identity_validation_expression

        self.cf_api_resources.append(authorizer_resource.title)
        self.cf_template.add_resource(authorizer_resource)

        return authorizer_resource

    def create_and_setup_methods(self, restapi, resource, api_key_required, uri,
                                 integration_content_type_aliases, authorization_type, authorizer_resource, depth):
        """
        Set up the methods, integration responses and method responses for a given API Gateway resource.
        """
        for method_name in self.http_methods:
            method = troposphere.apigateway.Method(method_name + str(depth))
            method.RestApiId = troposphere.Ref(restapi)
            if type(resource) is troposphere.apigateway.Resource:
                method.ResourceId = troposphere.Ref(resource)
            else:
                method.ResourceId = resource
            method.HttpMethod = method_name.upper()
            method.AuthorizationType = authorization_type
            if authorizer_resource:
                method.AuthorizerId = troposphere.Ref(authorizer_resource)
            method.ApiKeyRequired = api_key_required
            method.MethodResponses = []
            self.cf_template.add_resource(method)
            self.cf_api_resources.append(method.title)

            # content_mapping_templates = {
            #     'application/json': self.cache_param(POST_TEMPLATE_MAPPING),
            #     'application/x-www-form-urlencoded': self.cache_param(POST_TEMPLATE_MAPPING),
            #     'multipart/form-data': self.cache_param(FORM_ENCODED_TEMPLATE_MAPPING)
            # }
            # if integration_content_type_aliases:
            #     for content_type in content_mapping_templates.keys():
            #         aliases = integration_content_type_aliases.get(content_type, [])
            #         for alias in aliases:
            #             content_mapping_templates[alias] = self.cache_param(content_mapping_templates[content_type])

            if not self.credentials_arn:
                self.get_credentials_arn()
            credentials = self.credentials_arn  # This must be a Role ARN

            integration = troposphere.apigateway.Integration()
            integration.CacheKeyParameters = []
            integration.CacheNamespace = 'none'
            integration.Credentials = credentials
            integration.IntegrationHttpMethod = 'POST'
            integration.IntegrationResponses = []
            integration.PassthroughBehavior = 'NEVER'
            # integration.RequestParameters = {}
            # integration.RequestTemplates = content_mapping_templates
            integration.Type = 'AWS_PROXY'
            integration.Uri = uri
            method.Integration = integration

            ##
            # Method Response
            ##

            # for response_code in self.method_response_codes:
            #     status_code = str(response_code)

            #     response_parameters = {"method.response.header." + header_type: False for header_type in self.method_header_types}
            #     response_models = {content_type: 'Empty' for content_type in self.method_content_types}

            #     response = troposphere.apigateway.MethodResponse()
            #     response.ResponseModels = response_models
            #     response.ResponseParameters = response_parameters
            #     response.StatusCode = status_code
            #     method.MethodResponses.append(response)

            ##
            # Integration Response
            ##

            # for response in self.integration_response_codes:
            #     status_code = str(response)

            #     response_parameters = {
            #         "method.response.header." + header_type: self.cache_param("integration.response.body." + header_type)
            #         for header_type in self.method_header_types}

            #     # Error code matching RegEx
            #     # Thanks to @KevinHornschemeier and @jayway
            #     # for the discussion on this.
            #     if status_code == '200':
            #         response_templates = {content_type: self.cache_param(RESPONSE_TEMPLATE) for content_type in self.integration_content_types}
            #     elif status_code in ['301', '302']:
            #         response_templates = {content_type: REDIRECT_RESPONSE_TEMPLATE for content_type in self.integration_content_types}
            #         response_parameters["method.response.header.Location"] = self.cache_param("integration.response.body.errorMessage")
            #     else:
            #         response_templates = {content_type: self.cache_param(ERROR_RESPONSE_TEMPLATE) for content_type in self.integration_content_types}

            #     integration_response = troposphere.apigateway.IntegrationResponse()
            #     integration_response.ResponseParameters = response_parameters
            #     integration_response.ResponseTemplates = response_templates
            #     integration_response.SelectionPattern = self.selection_pattern(status_code)
            #     integration_response.StatusCode = status_code
            #     integration.IntegrationResponses.append(integration_response)

    def create_and_setup_cors(self, restapi, resource, uri, depth, config):
        """
        Set up the methods, integration responses and method responses for a given API Gateway resource.
        """
        if config is True:
            config = {}
        method_name = "OPTIONS"
        method = troposphere.apigateway.Method(method_name + str(depth))
        method.RestApiId = troposphere.Ref(restapi)
        if type(resource) is troposphere.apigateway.Resource:
            method.ResourceId = troposphere.Ref(resource)
        else:
            method.ResourceId = resource
        method.HttpMethod = method_name.upper()
        method.AuthorizationType = "NONE"
        method_response = troposphere.apigateway.MethodResponse()
        method_response.ResponseModels = {
            "application/json": "Empty"
        }
        response_headers = {
            "Access-Control-Allow-Headers": "'%s'" % ",".join(config.get(
                "allowed_headers", ["Content-Type", "X-Amz-Date",
                                    "Authorization", "X-Api-Key",
                                    "X-Amz-Security-Token"])),
            "Access-Control-Allow-Methods": "'%s'" % ",".join(config.get(
                "allowed_methods", ["GET", "POST", "OPTIONS"])),
            "Access-Control-Allow-Origin": "'%s'" % config.get(
                "allowed_origin", "*")
        }
        method_response.ResponseParameters = {
            "method.response.header.%s" % key: True for key in response_headers
        }
        method_response.StatusCode = "200"
        method.MethodResponses = [
            method_response
        ]
        self.cf_template.add_resource(method)
        self.cf_api_resources.append(method.title)

        integration = troposphere.apigateway.Integration()
        integration.Type = 'MOCK'
        integration.PassthroughBehavior = 'NEVER'
        integration.RequestTemplates = {
            "application/json": "{\"statusCode\": 200}"
        }
        integration_response = troposphere.apigateway.IntegrationResponse()
        integration_response.ResponseParameters = {
            "method.response.header.%s" % key: value for key, value in response_headers.items()
        }
        integration_response.ResponseTemplates = {
            "application/json": ""
        }
        integration_response.StatusCode = "200"
        integration.IntegrationResponses = [
            integration_response
        ]

        integration.Uri = uri
        method.Integration = integration

    def deploy_api_gateway(self, api_id, stage_name, stage_description="", description="", cache_cluster_enabled=False,
                           cache_cluster_size='0.5', variables=None, cloudwatch_log_level='OFF',
                           cloudwatch_data_trace=False, cloudwatch_metrics_enabled=False):
        """
        Deploy the API Gateway!

        Return the deployed API URL.
        """
        print("Deploying API Gateway..")

        self.apigateway_client.create_deployment(
            restApiId=api_id,
            stageName=stage_name,
            stageDescription=stage_description,
            description=description,
            cacheClusterEnabled=cache_cluster_enabled,
            cacheClusterSize=cache_cluster_size,
            variables=variables or {}
        )

        if cloudwatch_log_level not in self.cloudwatch_log_levels:
            cloudwatch_log_level = 'OFF'

        self.apigateway_client.update_stage(
            restApiId=api_id,
            stageName=stage_name,
            patchOperations=[
                self.get_patch_op('logging/loglevel', cloudwatch_log_level),
                self.get_patch_op('logging/dataTrace', cloudwatch_data_trace),
                self.get_patch_op('metrics/enabled', cloudwatch_metrics_enabled),
            ]
        )

        return "https://{}.execute-api.{}.amazonaws.com/{}".format(api_id, self.boto_session.region_name, stage_name)

    def get_api_keys(self, api_id, stage_name):
        """
        Generator that allows to iterate per API keys associated to an api_id and a stage_name.
        """
        response = self.apigateway_client.get_api_keys(limit=500)
        stage_key = '{}/{}'.format(api_id, stage_name)
        for api_key in response.get('items'):
            if stage_key in api_key.get('stageKeys'):
                yield api_key.get('id')

    def create_api_key(self, api_id, stage_name):
        """
        Create new API key and link it with an api_id and a stage_name
        """
        response = self.apigateway_client.create_api_key(
            name='{}_{}'.format(stage_name, api_id),
            description='Api Key for {}'.format(api_id),
            enabled=True,
            stageKeys=[
                {
                    'restApiId': '{}'.format(api_id),
                    'stageName': '{}'.format(stage_name)
                },
            ]
        )
        print('Created a new x-api-key: {}'.format(response['id']))

    def remove_api_key(self, api_id, stage_name):
        """
        Remove a generated API key for api_id and stage_name
        """
        response = self.apigateway_client.get_api_keys(
            limit=1,
            nameQuery='{}_{}'.format(stage_name, api_id)
        )
        for api_key in response.get('items'):
            self.apigateway_client.delete_api_key(
                apiKey="{}".format(api_key['id'])
            )

    def add_api_stage_to_api_key(self, api_key, api_id, stage_name):
        """
        Add api stage to Api key
        """
        self.apigateway_client.update_api_key(
            apiKey=api_key,
            patchOperations=[
                {
                    'op': 'add',
                    'path': '/stages',
                    'value': '{}/{}'.format(api_id, stage_name)
                }
            ]
        )

    def get_patch_op(self, keypath, value, op='replace'):
        """
        Return an object that describes a change of configuration on the given staging.
        Setting will be applied on all available HTTP methods.
        """
        if isinstance(value, bool):
            value = str(value).lower()
        return {'op': op, 'path': '/*/*/{}'.format(keypath), 'value': value}

    def get_rest_apis(self, project_name):
        """
        Generator that allows to iterate per every available apis.
        """
        all_apis = self.apigateway_client.get_rest_apis(
            limit=500
        )

        for api in all_apis['items']:
            if api['name'] != project_name:
                continue
            yield api

    def undeploy_api_gateway(self, lambda_name, domain_name=None):
        """
        Delete a deployed REST API Gateway.
        """
        print("Deleting API Gateway..")

        api_id = self.get_api_id(lambda_name)

        if domain_name:

            # XXX - Remove Route53 smartly here?
            # XXX - This doesn't raise, but doesn't work either.

            try:
                self.apigateway_client.delete_base_path_mapping(
                    domainName=domain_name,
                    basePath='(none)'
                )
            except Exception as e:
                # We may not have actually set up the domain.
                pass

        was_deleted = self.delete_stack(lambda_name, wait=True)

        if not was_deleted:
            # try erasing it with the older method
            for api in self.get_rest_apis(lambda_name):
                self.apigateway_client.delete_rest_api(
                    restApiId=api['id']
                )

    def update_stage_config(self, project_name, stage_name, cloudwatch_log_level, cloudwatch_data_trace,
                            cloudwatch_metrics_enabled):
        """
        Update CloudWatch metrics configuration.
        """
        if cloudwatch_log_level not in self.cloudwatch_log_levels:
            cloudwatch_log_level = 'OFF'

        for api in self.get_rest_apis(project_name):
            self.apigateway_client.update_stage(
                restApiId=api['id'],
                stageName=stage_name,
                patchOperations=[
                    self.get_patch_op('logging/loglevel', cloudwatch_log_level),
                    self.get_patch_op('logging/dataTrace', cloudwatch_data_trace),
                    self.get_patch_op('metrics/enabled', cloudwatch_metrics_enabled),
                ]
            )

    def delete_stack(self, name, wait=False):
        """
        Delete the CF stack managed by Zappa.
        """
        try:
            stack = self.cf_client.describe_stacks(StackName=name)['Stacks'][0]
        except: # pragma: no cover
            print('No Zappa stack named {0}'.format(name))
            return False

        tags = {x['Key']:x['Value'] for x in stack['Tags']}
        if tags.get('ZappaProject') == name:
            self.cf_client.delete_stack(StackName=name)
            if wait:
                waiter = self.cf_client.get_waiter('stack_delete_complete')
                print('Waiting for stack {0} to be deleted..'.format(name))
                waiter.wait(StackName=name)
            return True
        else:
            print('ZappaProject tag not found on {0}, doing nothing'.format(name))
            return False

    def create_stack_template(self, lambda_arn, lambda_name, api_key_required, integration_content_type_aliases,
                              iam_authorization, authorizer, cors_options=None):
        """
        Build the entire CF stack.
        Just used for the API Gateway, but could be expanded in the future.
        """

        auth_type = "NONE"
        if iam_authorization and authorizer:
            logger.warn("Both IAM Authorization and Authorizer are specified, this is not possible. "
                        "Setting Auth method to IAM Authorization")
            authorizer = None
            auth_type = "AWS_IAM"
        elif iam_authorization:
            auth_type = "AWS_IAM"
        elif authorizer:
            auth_type = "CUSTOM"

        # build a fresh template
        self.cf_template = troposphere.Template()
        self.cf_template.add_description('Automatically generated with Zappa')
        self.cf_api_resources = []
        self.cf_parameters = {}

        restapi = self.create_api_gateway_routes(lambda_arn, lambda_name, api_key_required,
                                                 integration_content_type_aliases, auth_type, authorizer, cors_options)
        return self.cf_template

    def update_stack(self, name, working_bucket, wait=False, update_only=False):
        """
        Update or create the CF stack managed by Zappa.
        """
        capabilities = []

        template = name + '-template-' + str(int(time.time())) + '.json'
        with open(template, 'w') as out:
            out.write(self.cf_template.to_json(indent=None, separators=(',',':')))

        self.upload_to_s3(template, working_bucket)

        url = 'https://s3.amazonaws.com/{0}/{1}'.format(working_bucket, template)
        tags = [{'Key':'ZappaProject','Value':name}]
        update = True

        try:
            self.cf_client.describe_stacks(StackName=name)
        except botocore.client.ClientError:
            update = False

        if update_only and not update:
            print('CloudFormation stack missing, re-deploy to enable updates')
            return

        if not update:
            self.cf_client.create_stack(StackName=name,
                                        Capabilities=capabilities,
                                        TemplateURL=url,
                                        Tags=tags)
            print('Waiting for stack {0} to create (this can take a bit)..'.format(name))
        else:
            try:
                self.cf_client.update_stack(StackName=name,
                                            Capabilities=capabilities,
                                            TemplateURL=url,
                                            Tags=tags)
                print('Waiting for stack {0} to update..'.format(name))
            except botocore.client.ClientError as e:
                if e.response['Error']['Message'] == 'No updates are to be performed.':
                    wait = False
                else:
                    raise

        if wait:
            total_resources = len(self.cf_template.resources)
            current_resources = 0
            sr = self.cf_client.get_paginator('list_stack_resources')
            progress = tqdm(total=total_resources, unit='res')
            while True:
                time.sleep(3)
                result = self.cf_client.describe_stacks(StackName=name)
                if not result['Stacks']:
                    continue  # might need to wait a bit

                if result['Stacks'][0]['StackStatus'] in ['CREATE_COMPLETE', 'UPDATE_COMPLETE']:
                    break

                # Something has gone wrong.
                # Is raising enough? Should we also remove the Lambda function?
                if result['Stacks'][0]['StackStatus'] in [
                                                            'DELETE_COMPLETE',
                                                            'DELETE_IN_PROGRESS',
                                                            'ROLLBACK_IN_PROGRESS',
                                                            'UPDATE_ROLLBACK_COMPLETE_CLEANUP_IN_PROGRESS',
                                                            'UPDATE_ROLLBACK_COMPLETE'
                                                        ]:
                    raise EnvironmentError("Stack creation failed. "
                                           "Please check your CloudFormation console. "
                                           "You may also need to `undeploy`.")

                count = 0
                for result in sr.paginate(StackName=name):
                    done = (1 for x in result['StackResourceSummaries']
                            if 'COMPLETE' in x['ResourceStatus'])
                    count += sum(done)
                if count:
                    # We can end up in a situation where we have more resources being created
                    # than anticipated.
                    if (count - current_resources) > 0:
                        progress.update(count - current_resources)
                current_resources = count
            progress.close()

        try:
            os.remove(template)
        except OSError:
            pass

        self.remove_from_s3(template, working_bucket)

    def stack_outputs(self, name):
        """
        Given a name, describes CloudFront stacks and returns dict of the stack Outputs
        , else returns an empty dict.
        """
        try:
            stack = self.cf_client.describe_stacks(StackName=name)['Stacks'][0]
            return {x['OutputKey']: x['OutputValue'] for x in stack['Outputs']}
        except botocore.client.ClientError:
            return {}


    def get_api_url(self, lambda_name, stage_name):
        """
        Given a lambda_name and stage_name, return a valid API URL.
        """
        api_id = self.get_api_id(lambda_name)
        if api_id:
            return "https://{}.execute-api.{}.amazonaws.com/{}".format(api_id, self.boto_session.region_name, stage_name)
        else:
            return None

    def get_api_id(self, lambda_name):
        """
        Given a lambda_name, return the API id.
        """
        try:
            response = self.cf_client.describe_stack_resource(StackName=lambda_name,
                                                              LogicalResourceId='Api')
            return response['StackResourceDetail'].get('PhysicalResourceId', None)
        except: # pragma: no cover
            try:
                # Try the old method (project was probably made on an older, non CF version)
                response = self.apigateway_client.get_rest_apis(limit=500)

                for item in response['items']:
                    if item['name'] == lambda_name:
                        return item['id']

                logger.exception('Could not get API ID.')
                return None
            except: # pragma: no cover
                # We don't even have an API deployed. That's okay!
                return None

    def create_domain_name(self,
                           domain_name,
                           certificate_name,
                           certificate_body,
                           certificate_private_key,
                           certificate_chain,
                           lambda_name,
                           stage):
        """
        Great the API GW domain.
        """

        agw_response = self.apigateway_client.create_domain_name(
            domainName=domain_name,
            certificateName=certificate_name,
            certificateBody=certificate_body,
            certificatePrivateKey=certificate_private_key,
            certificateChain=certificate_chain
        )

        dns_name = agw_response['distributionDomainName']
        zone_id = self.get_hosted_zone_id_for_domain(domain_name)

        api_id = self.get_api_id(lambda_name)
        if not api_id:
            raise LookupError("No API URL to certify found - did you deploy?")

        response = self.apigateway_client.create_base_path_mapping(
            domainName=domain_name,
            basePath='',
            restApiId=api_id,
            stage=stage
        )

        is_apex = self.route53.get_hosted_zone(Id=zone_id)['HostedZone']['Name'][:-1] == domain_name
        if is_apex:
            record_set = {
                'Name': domain_name,
                'Type': 'A',
                'AliasTarget': {
                    'HostedZoneId': 'Z2FDTNDATAQYW2',
                    'DNSName': dns_name,
                    'EvaluateTargetHealth': False
                }
            }
        else:
            record_set = {
                'Name': domain_name,
                'Type': 'CNAME',
                'ResourceRecords': [
                    {
                        'Value': dns_name
                    }
                ],
                'TTL': 60
            }

        # Related: https://github.com/boto/boto3/issues/157
        # and: http://docs.aws.amazon.com/Route53/latest/APIReference/CreateAliasRRSAPI.html
        # and policy: https://spin.atomicobject.com/2016/04/28/route-53-hosted-zone-managment/
        # pure_zone_id = zone_id.split('/hostedzone/')[1]

        # XXX: ClientError: An error occurred (InvalidChangeBatch) when calling the ChangeResourceRecordSets operation:
        # Tried to create an alias that targets d1awfeji80d0k2.cloudfront.net., type A in zone Z1XWOQP59BYF6Z,
        # but the alias target name does not lie within the target zone
        response = self.route53.change_resource_record_sets(
            HostedZoneId=zone_id,
            ChangeBatch={
                'Changes': [
                    {
                        'Action': 'UPSERT',
                        'ResourceRecordSet': record_set
                    }
                ]
            }
        )

        return response

    def update_domain_name(self,
                           domain_name,
                           certificate_name,
                           certificate_body,
                           certificate_private_key,
                           certificate_chain):
        """
        Update an IAM server cert and AGW domain name with it.
        """
        # Patch operations described here: https://tools.ietf.org/html/rfc6902#section-4
        # and here: http://boto3.readthedocs.io/en/latest/reference/services/apigateway.html#APIGateway.Client.update_domain_name

        new_cert_name = 'Zappa' + str(time.time())
        self.iam.create_server_certificate(
            ServerCertificateName=new_cert_name,
            CertificateBody=certificate_body,
            PrivateKey=certificate_private_key,
            CertificateChain=certificate_chain
        )
        self.apigateway_client.update_domain_name(
            domainName=domain_name,
            patchOperations=[
                {
                    'op': 'replace',
                    'path': '/certificateName',
                    'value': new_cert_name,
                }
            ]
        )

        return

    def get_domain_name(self, domain_name):
        """
        Scan our hosted zones for the record of a given name.

        Returns the record entry, else None.

        """
        # make sure api gateway domain is present
        try:
            self.apigateway_client.get_domain_name(domainName=domain_name)
        except Exception:
            return None
            
        try:

            zones = self.route53.list_hosted_zones()
            for zone in zones['HostedZones']:
                records = self.route53.list_resource_record_sets(HostedZoneId=zone['Id'])
                for record in records['ResourceRecordSets']:
<<<<<<< HEAD
                    if record['Type'] in ('CNAME', 'A') and record['Name'] == domain_name:
=======
                    if record['Type'] == 'CNAME' and record['Name'][:-1] == domain_name:
>>>>>>> 3bb68a66
                        return record

        except Exception:
            return None

        return None

    ##
    # IAM
    ##

    def get_credentials_arn(self):
        """
        Given our role name, get and set the credentials_arn.

        """
        role = self.iam.Role(self.role_name)
        self.credentials_arn = role.arn
        return role, self.credentials_arn

    def create_iam_roles(self):
        """
        Create and defines the IAM roles and policies necessary for Zappa.

        If the IAM role already exists, it will be updated if necessary.
        """
        attach_policy_obj = json.loads(self.attach_policy)
        assume_policy_obj = json.loads(self.assume_policy)
        updated = False

        # Create the role if needed
        try:
            role, credentials_arn = self.get_credentials_arn()

        except botocore.client.ClientError:
            print("Creating " + self.role_name + " IAM Role..")

            role = self.iam.create_role(
                RoleName=self.role_name,
                AssumeRolePolicyDocument=self.assume_policy
            )
            self.credentials_arn = role.arn
            updated = True

        # create or update the role's policies if needed
        policy = self.iam.RolePolicy(self.role_name, 'zappa-permissions')
        try:
            if policy.policy_document != attach_policy_obj:
                print("Updating zappa-permissions policy on " + self.role_name + " IAM Role.")
                policy.put(PolicyDocument=self.attach_policy)
                updated = True

        except botocore.client.ClientError:
            print("Creating zappa-permissions policy on " + self.role_name + " IAM Role.")
            policy.put(PolicyDocument=self.attach_policy)
            updated = True

        if role.assume_role_policy_document != assume_policy_obj and \
                set(role.assume_role_policy_document['Statement'][0]['Principal']['Service']) != set(assume_policy_obj['Statement'][0]['Principal']['Service']):
            print("Updating assume role policy on " + self.role_name + " IAM Role.")
            self.iam_client.update_assume_role_policy(
                RoleName=self.role_name,
                PolicyDocument=self.assume_policy
            )
            updated = True

        return self.credentials_arn, updated

    ##
    # CloudWatch Events
    ##

    def create_event_permission(self, lambda_name, principal, source_arn):
        """
        Create permissions to link to an event.

        Related: http://docs.aws.amazon.com/lambda/latest/dg/with-s3-example-configure-event-source.html
        """
        logger.debug('Adding new permission to invoke Lambda function: {}'.format(lambda_name))
        permission_response = self.lambda_client.add_permission(
            FunctionName=lambda_name,
            StatementId=''.join(random.choice(string.ascii_uppercase + string.digits) for _ in range(8)),
            Action='lambda:InvokeFunction',
            Principal=principal,
            SourceArn=source_arn,
        )

        if permission_response['ResponseMetadata']['HTTPStatusCode'] != 201:
            print('Problem creating permission to invoke Lambda function')
            return None  # XXX: Raise?

        return permission_response

    def schedule_events(self, lambda_arn, lambda_name, events, default=True):
        """
        Given a Lambda ARN, name and a list of events, schedule this as CloudWatch Events.

        'events' is a list of dictionaries, where the dict must contains the string
        of a 'function' and the string of the event 'expression', and an optional 'name' and 'description'.

        Expressions can be in rate or cron format:
            http://docs.aws.amazon.com/lambda/latest/dg/tutorial-scheduled-events-schedule-expressions.html
        """

        # The two stream sources - DynamoDB and Kinesis - are working differently than the other services (pull vs push)
        # and do not require event permissions. They do require additional permissions on the Lambda roles though.
        # http://docs.aws.amazon.com/lambda/latest/dg/lambda-api-permissions-ref.html
        pull_services = ['dynamodb', 'kinesis']


        # XXX: Not available in Lambda yet.
        # We probably want to execute the latest code.
        # if default:
        #     lambda_arn = lambda_arn + ":$LATEST"

        self.unschedule_events(lambda_name=lambda_name, lambda_arn=lambda_arn, events=events,
                               excluded_source_services=pull_services)
        for event in events:
            function = event['function']
            expression = event.get('expression', None)
            event_source = event.get('event_source', None)
            name = self.get_scheduled_event_name(event, function, lambda_name)
            description = event.get('description', function)

            #   - If 'cron' or 'rate' in expression, use ScheduleExpression
            #   - Else, use EventPattern
            #       - ex https://github.com/awslabs/aws-lambda-ddns-function

            if not self.credentials_arn:
                self.get_credentials_arn()

            if expression:
                rule_response = self.events_client.put_rule(
                    Name=name,
                    ScheduleExpression=expression,
                    State='ENABLED',
                    Description=description,
                    RoleArn=self.credentials_arn
                )

                if 'RuleArn' in rule_response:
                    logger.debug('Rule created. ARN {}'.format(rule_response['RuleArn']))

                # Specific permissions are necessary for any trigger to work.
                self.create_event_permission(lambda_name, 'events.amazonaws.com', rule_response['RuleArn'])

                # Create the CloudWatch event ARN for this function.
                target_response = self.events_client.put_targets(
                    Rule=name,
                    Targets=[
                        {
                            'Id': 'Id' + ''.join(random.choice(string.digits) for _ in range(12)),
                            'Arn': lambda_arn,
                        }
                    ]
                )

                if target_response['ResponseMetadata']['HTTPStatusCode'] == 200:
                    print("Scheduled {}!".format(name))
                else:
                    print("Problem scheduling {}.".format(name))

            elif event_source:
                service = self.service_from_arn(event_source['arn'])

                if service not in pull_services:
                    svc = ','.join(event['event_source']['events'])
                    self.create_event_permission(
                        lambda_name,
                        service + '.amazonaws.com',
                        event['event_source']['arn']
                    )
                else:
                    svc = service

                rule_response = add_event_source(
                    event_source,
                    lambda_arn,
                    function,
                    self.boto_session
                )

                if rule_response == 'successful':
                    print("Created {} event schedule for {}!".format(svc, function))
                elif rule_response == 'failed':
                    print("Problem creating {} event schedule for {}!".format(svc, function))
                elif rule_response == 'exists':
                    print("{} event schedule for {} already exists - Nothing to do here.".format(svc, function))
                elif rule_response == 'dryrun':
                    print("Dryrun for creating {} event schedule for {}!!".format(svc, function))
            else:
                print("Could not create event {} - Please define either an expression or an event source".format(name))


    @staticmethod
    def get_scheduled_event_name(event, function, lambda_name):
        name = event.get('name', function)
        if name != function:
            # a custom event name has been provided, make sure function name is included as postfix,
            # otherwise zappa's handler won't be able to locate the function.
            name = '{}-{}'.format(name, function)
        # prefix scheduled event names with lambda name. So we can look them up later via the prefix.
        return Zappa.get_event_name(lambda_name, name)

    @staticmethod
    def get_event_name(lambda_name, name):
        """
        Returns an AWS-valid Lambda event name.

        """
        event_name = '{}-{}'.format(lambda_name, name)
        if len(event_name) > 64:
            if '.' in event_name: # leave the function name, but re-label to trim
                name, function = event_name.split('.', 1)
                function = "." + function
                name_len = len(function)
                name = name[:(64-len(function))]
                event_name = name + function
            else:
                event_name = event_name[:64]
        return event_name

    def delete_rule(self, rule_name):
        """
        Delete a CWE rule.

        This  deletes them, but they will still show up in the AWS console.
        Annoying.

        """
        logger.debug('Deleting existing rule {}'.format(rule_name))

        # All targets must be removed before
        # we can actually delete the rule.
        try:
            targets = self.events_client.list_targets_by_rule(Rule=rule_name)
        except botocore.exceptions.ClientError as e:
            # This avoids misbehavior if low permissions, related: https://github.com/Miserlou/Zappa/issues/286
            error_code = e.response['Error']['Code']
            if error_code == 'AccessDeniedException':
                raise
            else:
                logger.debug('No target found for this rule: {} {}'.format(rule_name, e.message))
                return

        if 'Targets' in targets and targets['Targets']:
            self.events_client.remove_targets(Rule=rule_name, Ids=[x['Id'] for x in targets['Targets']])
        else:  # pragma: no cover
            logger.debug('No target to delete')

        # Delete our rule.
        self.events_client.delete_rule(Name=rule_name)

    def get_event_rules_for_lambda(self, lambda_name):
        """
        Get all of the rules associated with this function.
        """
        rules = [r['Name'] for r in self.events_client.list_rules(NamePrefix=lambda_name)['Rules']]
        return [self.events_client.describe_rule(Name=r) for r in rules]

    def unschedule_events(self, events, lambda_arn=None, lambda_name=None, excluded_source_services=None):
        excluded_source_services = excluded_source_services or []
        """
        Given a list of events, unschedule these CloudWatch Events.

        'events' is a list of dictionaries, where the dict must contains the string
        of a 'function' and the string of the event 'expression', and an optional 'name' and 'description'.
        """
        self._clear_policy(lambda_name)

        rules = self.events_client.list_rules(NamePrefix=lambda_name)
        for rule in rules['Rules']:
            rule_name = rule['Name']
            self.delete_rule(rule_name)
            print('Unscheduled ' + rule_name + '.')

        non_cwe = [e for e in events if 'event_source' in e]
        for event in non_cwe:
            # TODO: This WILL miss non CW events that have been deployed but changed names. Figure out a way to remove
            # them no matter what.
            # These are non CWE event sources.
            function = event['function']
            name = event.get('name', function)
            event_source = event.get('event_source', function)
            service = self.service_from_arn(event_source['arn'])
            # DynamoDB and Kinesis streams take quite a while to setup after they are created and do not need to be
            # re-scheduled when a new Lambda function is deployed. Therefore, they should not be removed during zappa
            # update or zappa schedule.
            if service not in excluded_source_services:
                remove_event_source(
                    event_source,
                    lambda_arn,
                    function,
                    self.boto_session
                )
                print("Removed event " + name + ".")

    def _clear_policy(self, lambda_name):
        """
        Remove obsolete policy statements to prevent policy from bloating over the limit after repeated updates.
        """
        try:
            policy_response = self.lambda_client.get_policy(
                FunctionName=lambda_name
            )
            if policy_response['ResponseMetadata']['HTTPStatusCode'] == 200:
                statement = json.loads(policy_response['Policy'])['Statement']
                for s in statement:
                    delete_response = self.lambda_client.remove_permission(
                        FunctionName=lambda_name,
                        StatementId=s['Sid']
                    )
                    if delete_response['ResponseMetadata']['HTTPStatusCode'] != 204:
                        logger.error('Failed to delete an obsolete policy statement: {}'.format())
            else:
                logger.debug('Failed to load Lambda function policy: {}'.format(policy_response))
        except ClientError as e:
            if e.message.find('ResourceNotFoundException') > -1:
                logger.debug('No policy found, must be first run.')
            else:
                logger.error('Unexpected client error {}'.format(e.message))

    ##
    # CloudWatch Logging
    ##

    def fetch_logs(self, lambda_name, filter_pattern='', limit=10000):
        """
        Fetch the CloudWatch logs for a given Lambda name.
        """
        log_name = '/aws/lambda/' + lambda_name
        streams = self.logs_client.describe_log_streams(
            logGroupName=log_name,
            descending=True,
            orderBy='LastEventTime'
        )

        all_streams = streams['logStreams']
        all_names = [stream['logStreamName'] for stream in all_streams]
        response = self.logs_client.filter_log_events(
            logGroupName=log_name,
            logStreamNames=all_names,
            filterPattern=filter_pattern,
            limit=limit
        )

        return response['events']

    def remove_log_group(self, group_name):
        """
        Filter all log groups that match the name given in log_filter.
        """
        print("Removing log group: {}".format(group_name))
        try:
            self.logs_client.delete_log_group(logGroupName=group_name)
        except botocore.exceptions.ClientError as e:
            print("Couldn't remove '{}' because of: {}".format(group_name, e))

    def remove_lambda_function_logs(self, lambda_function_name):
        """
        Remove all logs that are assigned to a given lambda function id.
        """
        self.remove_log_group('/aws/lambda/{}'.format(lambda_function_name))

    def remove_api_gateway_logs(self, project_name):
        """
        Removed all logs that are assigned to a given rest api id.
        """
        for rest_api in self.get_rest_apis(project_name):
            for stage in self.apigateway_client.get_stages(restApiId=rest_api['id'])['item']:
                self.remove_log_group('API-Gateway-Execution-Logs_{}/{}'.format(rest_api['id'], stage['stageName']))

    ##
    # Route53 Domain Name Entries
    ##

    def get_hosted_zone_id_for_domain(self, domain):
        """
        Get the Hosted Zone ID for a given domain.

        """
        all_zones = self.route53.list_hosted_zones()
        return self.get_best_match_zone(all_zones, domain)

    @staticmethod
    def get_best_match_zone(all_zones, domain):
        """Return zone id which name is closer matched with domain name."""

        # Related: https://github.com/Miserlou/Zappa/issues/459
        public_zones = [zone for zone in all_zones['HostedZones'] if not zone['Config']['PrivateZone']]

        zones = {zone['Name'][:-1]: zone['Id'] for zone in public_zones if zone['Name'][:-1] in domain}
        if zones:
            keys = max(zones.keys(), key=lambda a: len(a))  # get longest key -- best match.
            return zones[keys]
        else:
            return None

    def set_dns_challenge_txt(self, zone_id, domain, txt_challenge):
        """
        Set DNS challenge TXT.
        """
        print("Setting DNS challenge..")
        resp = self.route53.change_resource_record_sets(
            HostedZoneId=zone_id,
            ChangeBatch=self.get_dns_challenge_change_batch('UPSERT', domain, txt_challenge)
        )

        return resp

    def remove_dns_challenge_txt(self, zone_id, domain, txt_challenge):
        """
        Remove DNS challenge TXT.
        """
        print("Deleting DNS challenge..")
        resp = self.route53.change_resource_record_sets(
            HostedZoneId=zone_id,
            ChangeBatch=self.get_dns_challenge_change_batch('DELETE', domain, txt_challenge)
        )

        return resp

    @staticmethod
    def get_dns_challenge_change_batch(action, domain, txt_challenge):
        """
        Given action, domain and challege, return a change batch to use with
        route53 call.

        :param action: DELETE | UPSERT
        :param domain: domain name
        :param txt_challenge: challenge
        :return: change set for a given action, domain and TXT challenge.
        """
        return {
            'Changes': [{
                'Action': action,
                'ResourceRecordSet': {
                    'Name': '_acme-challenge.{0}'.format(domain),
                    'Type': 'TXT',
                    'TTL': 60,
                    'ResourceRecords': [{
                        'Value': '"{0}"'.format(txt_challenge)
                    }]
                }
            }]
        }

    ##
    # Utility
    ##

    def load_credentials(self, boto_session=None, profile_name=None):
        """
        Load AWS credentials.

        An optional boto_session can be provided, but that's usually for testing.

        An optional profile_name can be provided for config files that have multiple sets
        of credentials.
        """
        # Automatically load credentials from config or environment
        if not boto_session:

            # If provided, use the supplied profile name.
            if profile_name:
                self.boto_session = boto3.Session(profile_name=profile_name, region_name=self.aws_region)
            elif os.environ.get('AWS_ACCESS_KEY_ID') and os.environ.get('AWS_SECRET_ACCESS_KEY'):
                region_name = os.environ.get('AWS_DEFAULT_REGION') or self.aws_region
                self.boto_session = boto3.Session(
                    aws_access_key_id=os.environ.get('AWS_ACCESS_KEY_ID'),
                    aws_secret_access_key=os.environ.get('AWS_SECRET_ACCESS_KEY'),
                    region_name=region_name)
            else:
                self.boto_session = boto3.Session(region_name=self.aws_region)

            logger.debug("Loaded boto session from config: %s", boto_session)
        else:
            logger.debug("Using provided boto session: %s", boto_session)
            self.boto_session = boto_session

        # use provided session's region in case it differs
        self.aws_region = self.boto_session.region_name

        if self.boto_session.region_name not in LAMBDA_REGIONS:
            print("Warning! AWS Lambda may not be available in this AWS Region!")

        if self.boto_session.region_name not in API_GATEWAY_REGIONS:
            print("Warning! AWS API Gateway may not be available in this AWS Region!")

    @staticmethod
    def selection_pattern(status_code):
        """
        Generate a regex to match a given status code in a response.
        """
        pattern = ''

        if status_code in ['301', '302']:
            pattern = 'https://.*|/.*'
        elif status_code != '200':
            pattern = '\{"http_status": ' + str(status_code) + '.*'
            pattern = pattern.replace('+', r"\+")

        return pattern

    def human_size(self, num, suffix='B'):
        for unit in ['', 'Ki', 'Mi', 'Gi', 'Ti', 'Pi', 'Ei', 'Zi']:
            if abs(num) < 1024.0:
                return "{0:3.1f}{1!s}{2!s}".format(num, unit, suffix)
            num /= 1024.0
        return "{0:.1f}{1!s}{2!s}".format(num, 'Yi', suffix)

    @staticmethod
    def service_from_arn(arn):
        return arn.split(':')[2]<|MERGE_RESOLUTION|>--- conflicted
+++ resolved
@@ -1425,14 +1425,17 @@
         # Patch operations described here: https://tools.ietf.org/html/rfc6902#section-4
         # and here: http://boto3.readthedocs.io/en/latest/reference/services/apigateway.html#APIGateway.Client.update_domain_name
 
+
+        print ("Updating domain name!")
+
         new_cert_name = 'Zappa' + str(time.time())
-        self.iam.create_server_certificate(
+        create_server_certificate_response = self.iam.create_server_certificate(
             ServerCertificateName=new_cert_name,
             CertificateBody=certificate_body,
             PrivateKey=certificate_private_key,
             CertificateChain=certificate_chain
         )
-        self.apigateway_client.update_domain_name(
+        update_domain_name_response = self.apigateway_client.update_domain_name(
             domainName=domain_name,
             patchOperations=[
                 {
@@ -1457,22 +1460,31 @@
             self.apigateway_client.get_domain_name(domainName=domain_name)
         except Exception:
             return None
-            
+
         try:
-
             zones = self.route53.list_hosted_zones()
             for zone in zones['HostedZones']:
                 records = self.route53.list_resource_record_sets(HostedZoneId=zone['Id'])
                 for record in records['ResourceRecordSets']:
-<<<<<<< HEAD
-                    if record['Type'] in ('CNAME', 'A') and record['Name'] == domain_name:
-=======
-                    if record['Type'] == 'CNAME' and record['Name'][:-1] == domain_name:
->>>>>>> 3bb68a66
+                    if record['Type'] in ('CNAME', 'A') and record['Name'][:-1] == domain_name:
                         return record
 
-        except Exception:
+        except Exception as e:
             return None
+
+        ##
+        # Old, automatic logic.
+        # If re-introduced, should be moved to a new function.
+        # Related ticket: https://github.com/Miserlou/Zappa/pull/458
+        ##
+
+        # We may be in a position where Route53 doesn't have a domain, but the API Gateway does.
+        # We need to delete this before we can create the new Route53.
+        # try:
+        #     api_gateway_domain = self.apigateway_client.get_domain_name(domainName=domain_name)
+        #     self.apigateway_client.delete_domain_name(domainName=domain_name)
+        # except Exception:
+        #     pass
 
         return None
 
